# Reference:
#   - https://github.com/actions/cache
#   - https://github.com/actions/checkout
#   - https://github.com/actions/download-artifact
#   - https://github.com/actions/upload-artifact
#   - https://github.com/conda-incubator/setup-miniconda

name: ci-locks

on:
  workflow_dispatch:
  schedule:
    # every sunday @ 00h03
    - cron: "3 0 * * 0"

concurrency:
  group: ${{ github.workflow }}-${{ github.ref }}
  cancel-in-progress: true

jobs:
  build-locks:
    name: "${{ matrix.session }} (${{ matrix.version }})"

    runs-on: ubuntu-latest

    defaults:
      run:
        shell: bash -l {0}

    env:
      ENV_NAME: "ci-locks"

    strategy:
      fail-fast: false
      matrix:
        os: ["ubuntu-latest"]
        version: ["py310", "py311", "py312"]
        session: ["lock"]

    steps:
    - uses: actions/checkout@v4
      with:
        fetch-depth: 0

    - name: "environment configure"
      env:
        # Maximum cache period (in weeks) before forcing a cache refresh.
        CACHE_WEEKS: 2
      run: |
        echo "CACHE_PERIOD=$(date +%Y).$(expr $(date +%U) / ${CACHE_WEEKS})" >> ${GITHUB_ENV}

    - name: "conda package cache"
      uses: ./.github/workflows/composite/conda-pkg-cache
      with:
        cache_period: ${{ env.CACHE_PERIOD }}
        env_name: ${{ env.ENV_NAME }}

    - name: "conda install"
      uses: conda-incubator/setup-miniconda@v3
      with:
        miniforge-version: latest
        channels: conda-forge,defaults
        channel-priority: true
        auto-update-conda: true
        activate-environment: ${{ env.ENV_NAME }}
        use-only-tar-bz2: false

    - name: "conda environment cache"
      uses: ./.github/workflows/composite/conda-env-cache
      with:
        cache_period: ${{ env.CACHE_PERIOD }}
        env_name: ${{ env.ENV_NAME }}
        install_packages: "pip 'tox<4'"

    - name: "conda info"
      run: |
        conda info
        conda list

    - name: "tox cache"
      uses: ./.github/workflows/composite/tox-cache

    - name: "lock (${{ matrix.version }})"
      env:
        VTK_BUILD: "  - vtk=*=qt_*"
      run: |
        tox -e ${{ matrix.version }}-lock

    - uses: actions/upload-artifact@v3
      with:
<<<<<<< HEAD
        name: lock-artifacts-${{ github.job }}-${{ strategy.job-index }}
        path: ${{ github.workspace }}/requirements/locks/${{ matrix.version }}*.txt
=======
        name: lock-artifacts
        path: |
          ${{ github.workspace }}/requirements/locks/${{ matrix.version }}*.txt
          ${{ github.workspace }}/requirements/locks/${{ matrix.version }}*.yml
>>>>>>> 2485e8b4


  create-pr:
    needs: build-locks
    name: "create pull-request"
    runs-on: ubuntu-latest
    steps:
    - uses: actions/checkout@v4
      with:
        fetch-depth: 0

    - uses: actions/download-artifact@v3
      with:
        name: lock-artifacts-build-locks-0
        path: ${{ github.workspace }}/requirements/locks

    - name: "generate token"
      uses: tibdex/github-app-token@v2
      id: generate-token
      with:
        app_id: ${{ secrets.AUTH_APP_ID }}
        private_key: ${{ secrets.AUTH_APP_PRIVATE_KEY }}

    - name: "generate pull-request"
      id: cpr
      uses: peter-evans/create-pull-request@153407881ec5c347639a548ade7d8ad1d6740e38
      with:
        token: ${{ steps.generate-token.outputs.token }}
        add-paths: |
          ${{ github.workspace }}/requirements/locks/*.txt
          ${{ github.workspace }}/requirements/locks/*.yml
        commit-message: "updated conda lock files"
        branch: conda-lock-auto-update
        delete-branch: true
        title: "[geovista.ci] conda lock auto-update"
        body: |
          🤖 Bleep! Bloop!

          Conda lock files for `linux-64` auto-updated to latest resolved environment of `geovista` dependencies.
        labels: |
          new: pull request
          bot

    - name: "show pull-request"
      if: steps.cpr.outputs.pull-request-number != ''
      run: |
        echo "### :rocket: Pull-Request Summary" >> ${GITHUB_STEP_SUMMARY}
        echo "" >> ${GITHUB_STEP_SUMMARY}
        echo "The following locks pull-request has been auto-generated:" >> ${GITHUB_STEP_SUMMARY}
        echo "- **PR** #${{ steps.cpr.outputs.pull-request-number }}" >> ${GITHUB_STEP_SUMMARY}
        echo "- **URL** ${{ steps.cpr.outputs.pull-request-url }}" >> ${GITHUB_STEP_SUMMARY}
        echo "- **Operation** [${{ steps.cpr.outputs.pull-request-operation }}]" >> ${GITHUB_STEP_SUMMARY}
        echo "- **SHA** ${{ steps.cpr.outputs.pull-request-head-sha }}" >> ${GITHUB_STEP_SUMMARY}<|MERGE_RESOLUTION|>--- conflicted
+++ resolved
@@ -88,15 +88,10 @@
 
     - uses: actions/upload-artifact@v3
       with:
-<<<<<<< HEAD
-        name: lock-artifacts-${{ github.job }}-${{ strategy.job-index }}
-        path: ${{ github.workspace }}/requirements/locks/${{ matrix.version }}*.txt
-=======
-        name: lock-artifacts
+        name: lock-artifacts-${{ github.job }}-${{ strategy.job-ia }}
         path: |
           ${{ github.workspace }}/requirements/locks/${{ matrix.version }}*.txt
           ${{ github.workspace }}/requirements/locks/${{ matrix.version }}*.yml
->>>>>>> 2485e8b4
 
 
   create-pr:
