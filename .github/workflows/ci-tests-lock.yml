# Reference:
#   - https://github.com/actions/checkout
#   - https://github.com/awalsh128/cache-apt-pkgs-action
#   - https://github.com/conda-incubator/setup-miniconda
#   - https://github.com/actions/upload-artifact

name: ci-tests-lock

on:
  workflow_dispatch:
  schedule:
    # every day @ 00h03 except sunday (see ci-locks.yml)
    - cron: "3 0 * * 1-6"

concurrency:
  group: ${{ github.workflow }}-${{ github.ref }}
  cancel-in-progress: true

defaults:
  run:
    shell: bash -l {0}

jobs:
  test-lock:
    name: "test lock (${{ matrix.version }})"
    runs-on: ${{ matrix.os }}

    env:
      ENV_NAME: "ci-tests-lock"
      PY_COLORS: "1"

    strategy:
      fail-fast: false
      matrix:
<<<<<<< HEAD
        os: ["ubuntu-latest"]
        version: ["py313"]
=======
        os: ["ubuntu-22.04"]
        version: ["py312"]
>>>>>>> 627d2d75

    steps:
    - uses: actions/checkout@v4
      with:
        fetch-depth: 0

    - name: "environment configure"
      env:
        # Maximum cache period (in weeks) before forcing a cache refresh.
        CACHE_WEEKS: 2
      run: |
        echo "CACHE_PERIOD=$(date +%Y).$(expr $(date +%U) / ${CACHE_WEEKS})" >> ${GITHUB_ENV}
        echo "PY_MAJOR=$(echo -n ${{ matrix.version }} | tail -c 3 | head -c 1)" >> ${GITHUB_ENV}
        echo "PY_MINOR=$(echo -n ${{ matrix.version }} | tail -c 2)" >> ${GITHUB_ENV}

    - name: "build lock (${{ matrix.version }})"
      working-directory: requirements
      env:
        VTK_BUILD: "  - vtk=*=qt_*"
      run: |
        conda update -n base --all
        conda info
        python -c 'open("geovista.yml", "a").write("\n  - python =${{ env.PY_MAJOR }}.${{ env.PY_MINOR }}\n${{ env.VTK_BUILD }}\n")'
        pipx run conda-lock --channel conda-forge --kind explicit --file geovista.yml --platform linux-64

    - name: "upload lock artifact"
      uses: actions/upload-artifact@v4
      with:
        name: lock-artifacts-${{ github.job }}-${{ strategy.job-index }}
        path: |
          ${{ github.workspace }}/requirements/conda-linux-64.lock

    - name: "conda install"
      uses: conda-incubator/setup-miniconda@505e6394dae86d6a5c7fbb6e3fb8938e3e863830
      with:
        miniforge-version: latest
        activate-environment: ${{ env.ENV_NAME }}
        environment-file: requirements/conda-linux-64.lock
        use-only-tar-bz2: false
        conda-remove-defaults: true

    - name: "conda info"
      run: |
        conda info
        conda list

    - name: "cartopy cache"
      uses: ./.github/workflows/composite/cartopy-cache
      with:
        cache_period: ${{ env.CACHE_PERIOD }}
        env_name: ${{ env.ENV_NAME }}

    - name: "apt cache"
      uses: awalsh128/cache-apt-pkgs-action@7ca5f46d061ad9aa95863cd9b214dd48edef361d
      with:
        packages: libgl1-mesa-glx xvfb
        version: 1.0

    - name: "test lock (${{ matrix.version }})"
      run: |
        pip install --no-deps -e .
        pytest --xvfb-backend xvfb --fail_extra_image_cache --generated_image_dir test_images

    - name: "report failure"
      if: failure()
      env:
        GITHUB_TOKEN: ${{ secrets.GITHUB_TOKEN }}
      run: |
        TITLE="chore: conda lock test failure"
        BODY=$(cat <<EOL
        The \`${{ matrix.version }}\` tests for the latest resolved \`conda-lock\` environment have failed.

        Please investigate GHA run-id [${{ github.run_id }}](https://github.com/${{ github.repository }}/actions/runs/${{ github.run_id }})
        EOL
        )
        gh issue create --title "${TITLE}" --body "${BODY}" --label "bot" --label "new: issue" --repo "${{ github.repository }}"<|MERGE_RESOLUTION|>--- conflicted
+++ resolved
@@ -32,13 +32,8 @@
     strategy:
       fail-fast: false
       matrix:
-<<<<<<< HEAD
         os: ["ubuntu-latest"]
         version: ["py313"]
-=======
-        os: ["ubuntu-22.04"]
-        version: ["py312"]
->>>>>>> 627d2d75
 
     steps:
     - uses: actions/checkout@v4
