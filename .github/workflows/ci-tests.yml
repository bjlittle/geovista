--- conflicted
+++ resolved
@@ -42,13 +42,8 @@
     strategy:
       fail-fast: false
       matrix:
-<<<<<<< HEAD
         os: ["ubuntu-latest"]
         version: ["py311", "py312", "py313"]
-=======
-        os: ["ubuntu-22.04"]
-        version: ["py311", "py312"]
->>>>>>> 627d2d75
         session: ["tests"]
         marker: ["image", "not image"]
         posargs: ["--xvfb-backend xvfb --durations=10"]
