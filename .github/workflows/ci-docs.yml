--- conflicted
+++ resolved
@@ -40,15 +40,9 @@
     strategy:
       fail-fast: false
       matrix:
-<<<<<<< HEAD
         os: ["ubuntu-latest"]
         version: ["py313"]
         session: ["doctest", "linkcheck"]
-=======
-        os: ["ubuntu-22.04"]
-        version: ["py312"]
-        session: ["doctest"]
->>>>>>> 627d2d75
 
     steps:
     - uses: actions/checkout@v4
