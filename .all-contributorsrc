{
  "projectName": "geovista",
  "projectOwner": "bjlittle",
  "repoType": "github",
  "repoHost": "https://github.com",
  "files": [
    "CONTRIBUTORS.md"
  ],
  "commit": true,
  "commitConvention": "none",
  "contributorsPerLine": 7,
  "contributorsSortAlphabetically": true,
  "linkToUsage": true,
  "contributors": [
    {
      "login": "bjlittle",
      "name": "Bill Little",
      "avatar_url": "https://avatars.githubusercontent.com/u/2051656?v=4",
      "profile": "https://github.com/bjlittle",
      "contributions": [
        "maintenance",
        "infra",
        "doc",
        "code",
        "bug",
        "review"
      ]
    },
    {
      "login": "RichardScottOZ",
      "name": "RichardScottOZ",
      "avatar_url": "https://avatars.githubusercontent.com/u/72196131?v=4",
      "profile": "https://github.com/RichardScottOZ",
      "contributions": [
        "doc"
      ]
    },
    {
      "login": "tkknight",
      "name": "tkknight",
      "avatar_url": "https://avatars.githubusercontent.com/u/2108488?v=4",
      "profile": "https://github.com/tkknight",
      "contributions": [
        "doc",
        "infra"
      ]
    },
    {
      "login": "andrewcoughtrie",
      "name": "Andrew Coughtrie",
      "avatar_url": "https://avatars.githubusercontent.com/u/24609575?v=4",
      "profile": "https://github.com/andrewcoughtrie",
      "contributions": [
        "code",
        "test"
      ]
    },
    {
      "login": "ESadek-MO",
      "name": "Elias",
      "avatar_url": "https://avatars.githubusercontent.com/u/110238618?v=4",
      "profile": "https://github.com/ESadek-MO",
      "contributions": [
        "code"
      ]
    },
    {
      "login": "pp-mo",
      "name": "Patrick Peglar",
      "avatar_url": "https://avatars.githubusercontent.com/u/2089069?v=4",
      "profile": "https://github.com/pp-mo",
      "contributions": [
        "doc"
      ]
    },
    {
      "login": "HGWright",
      "name": "Henry Wright",
      "avatar_url": "https://avatars.githubusercontent.com/u/84939917?v=4",
      "profile": "https://github.com/HGWright",
      "contributions": [
        "doc"
      ]
    },
    {
      "login": "stephenworsley",
      "name": "stephenworsley",
      "avatar_url": "https://avatars.githubusercontent.com/u/49274989?v=4",
      "profile": "https://github.com/stephenworsley",
      "contributions": [
        "doc"
      ]
    },
    {
      "login": "banesullivan",
      "name": "Bane Sullivan",
      "avatar_url": "https://avatars.githubusercontent.com/u/22067021?v=4",
      "profile": "http://banesullivan.com",
      "contributions": [
        "code",
        "test",
        "infra",
        "example",
        "bug",
        "ideas"
      ]
    },
    {
      "login": "trexfeathers",
      "name": "Martin Yeo",
      "avatar_url": "https://avatars.githubusercontent.com/u/40734014?v=4",
      "profile": "http://trexfeathers.github.io",
      "contributions": [
        "infra",
        "doc",
        "code",
        "maintenance",
        "bug"
      ]
    },
    {
      "login": "tkoyama010",
      "name": "Tetsuo Koyama",
      "avatar_url": "https://avatars.githubusercontent.com/u/7513610?v=4",
      "profile": "https://github.com/tkoyama010",
      "contributions": [
        "maintenance",
        "code",
        "data",
        "example",
        "ideas",
        "doc",
        "infra"
      ]
    },
    {
      "login": "jamesp",
      "name": "James Penn",
      "avatar_url": "https://avatars.githubusercontent.com/u/22805?v=4",
      "profile": "https://github.com/jamesp",
      "contributions": [
        "bug"
      ]
    },
    {
      "login": "dennissergeev",
      "name": "Denis Sergeev",
      "avatar_url": "https://avatars.githubusercontent.com/u/12111288?v=4",
      "profile": "https://dennissergeev.github.io/",
      "contributions": [
        "bug",
        "promotion"
      ]
    },
    {
      "login": "zklaus",
      "name": "Klaus Zimmermann",
      "avatar_url": "https://avatars.githubusercontent.com/u/1185813?v=4",
      "profile": "https://github.com/zklaus",
      "contributions": [
        "bug"
      ]
    },
    {
      "login": "PBrockmann",
      "name": "Patrick Brockmann",
      "avatar_url": "https://avatars.githubusercontent.com/u/5402758?v=4",
      "profile": "https://github.com/PBrockmann",
      "contributions": [
        "bug"
      ]
    },
    {
      "login": "owenlamont",
      "name": "Owen Lamont",
      "avatar_url": "https://avatars.githubusercontent.com/u/12672027?v=4",
      "profile": "https://github.com/owenlamont",
      "contributions": [
        "bug",
        "userTesting"
      ]
    },
    {
      "login": "giubonino",
      "name": "giubonino",
      "avatar_url": "https://avatars.githubusercontent.com/u/58305314?v=4",
      "profile": "https://github.com/giubonino",
      "contributions": [
        "userTesting"
      ]
    },
    {
      "login": "stuartfox",
      "name": "stuartfox",
      "avatar_url": "https://avatars.githubusercontent.com/u/2479875?v=4",
      "profile": "https://github.com/stuartfox",
      "contributions": [
        "ideas"
      ]
    },
    {
<<<<<<< HEAD
      "login": "Minerallo",
      "name": "Pons Michaël",
      "avatar_url": "https://avatars.githubusercontent.com/u/17406789?v=4",
      "profile": "https://sites.google.com/site/michaelponsprofil/home",
=======
      "login": "user27182",
      "name": "user27182",
      "avatar_url": "https://avatars.githubusercontent.com/u/89109579?v=4",
      "profile": "https://github.com/user27182",
>>>>>>> 5c3b7c27
      "contributions": [
        "bug"
      ]
    }
  ],
  "commitType": "docs"
}<|MERGE_RESOLUTION|>--- conflicted
+++ resolved
@@ -199,17 +199,19 @@
       ]
     },
     {
-<<<<<<< HEAD
       "login": "Minerallo",
       "name": "Pons Michaël",
       "avatar_url": "https://avatars.githubusercontent.com/u/17406789?v=4",
       "profile": "https://sites.google.com/site/michaelponsprofil/home",
-=======
+      "contributions": [
+        "bug"
+      ]
+    },
+    {
       "login": "user27182",
       "name": "user27182",
       "avatar_url": "https://avatars.githubusercontent.com/u/89109579?v=4",
       "profile": "https://github.com/user27182",
->>>>>>> 5c3b7c27
       "contributions": [
         "bug"
       ]
