--- conflicted
+++ resolved
@@ -3,26 +3,6 @@
 lint.ignore = [
   # NOTE: To find a rule code to fix, run:
   #       ruff --select="ALL" --statistics src/geovista/<subpackage>
-
-<<<<<<< HEAD
-    # Pylint (PL)
-    # https://docs.astral.sh/ruff/rules/#pylint-pl
-    "PLR0912",  # Too many branches.
-    "PLR0913",  # Too many arguments in function definition.
-    "PLR0915",  # Too many statements.
-    "PLR2004",  # Magic value used in comparison, consider replacing with a constant.
-    "PLW0603",  # Using the global statement to update is discouraged.
-
-    # flake8-self (SLF)
-    # https://docs.astral.sh/ruff/rules/#flake8-self-slf
-    "SLF001",  # Private member accessed.
-=======
-  # flake8-boolean-trap (FBT)
-  # https://docs.astral.sh/ruff/rules/#flake8-boolean-trap-fbt
-  # NOTE: A good thing to fix, but changes API.
-  "FBT001", # boolean-positional-arg-in-function-definition.
-  "FBT002", # boolean-default-value-in-function-definition.
-  "FBT003", # boolean-positional-value-in-function-call.
 
   # Pylint (PL)
   # https://docs.astral.sh/ruff/rules/#pylint-pl
@@ -35,11 +15,6 @@
   # flake8-self (SLF)
   # https://docs.astral.sh/ruff/rules/#flake8-self-slf
   "SLF001", # Private member accessed.
-
-  # flake8-todos (TD)
-  # https://docs.astral.sh/ruff/rules/#flake8-todos-td
-  "TD003", # Missing issue link on the line following this TODO.
->>>>>>> a26ca43a
 ]
 
 [lint.extend-per-file-ignores]
