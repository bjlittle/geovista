[tox]
requires =
    tox-conda
    tox-run-command


[testenv:py{311,312,313}-lock]
allowlist_externals =
    cp
changedir =
    {env:LOCK}
conda_channels =
    conda-forge
conda_create_args =
    --override-channels
conda_deps =
    conda-lock
    jinja2
    mamba
    pip
description =
    Create explicit environment specification conda lock files for geovista dependencies.
platform =
    linux
setenv =
    LOCK = {toxinidir}{/}requirements{/}locks
    WORK = {envtmpdir}{/}geovista.yml
    YAML = {toxinidir}{/}requirements{/}geovista.yml
skip_install =
    true
commands =
    # inject python version pin to yaml
    cp {env:YAML} {env:WORK}
    python -c 'from sys import version_info as v; open("{env:WORK}", "a").write(f"\n  - python =\{v.major\}.\{v.minor\}\n{env:VTK_BUILD:}")'
    # resolve the dependencies
    conda-lock --mamba --channel conda-forge --kind explicit --file {env:WORK} --platform linux-64 --filename-template "{envname}-\{platform\}.txt"
    # convert lock to explicit yaml
    python lock2yaml.py {envname}


[testenv:py{311,312,313}-env]
conda_spec =
    py311: {toxinidir}{/}requirements{/}locks{/}py311-lock-linux-64.txt
    py312: {toxinidir}{/}requirements{/}locks{/}py312-lock-linux-64.txt
    py313: {toxinidir}{/}requirements{/}locks{/}py313-lock-linux-64.txt
description =
    Create an environment only containing geovista dependencies.
platform =
    linux
skip_install =
    true


[testenv:py{311,312,313}-tests]
allowlist_externals =
    Xvfb
    mkdir
conda_spec =
    py311: {toxinidir}{/}requirements{/}locks{/}py311-lock-linux-64.txt
    py312: {toxinidir}{/}requirements{/}locks{/}py312-lock-linux-64.txt
    py313: {toxinidir}{/}requirements{/}locks{/}py313-lock-linux-64.txt
description =
    Perform geovista unit/integration tests.
platform =
    linux
passenv =
    CI
    GEOVISTA_DOWNLOAD
    PY_COLORS
setenv =
    GEOVISTA_POOCH_MUTE = true
usedevelop =
    true
commands =
    {env:GEOVISTA_DOWNLOAD:}
    pytest {posargs} --fail_extra_image_cache --generated_image_dir {toxinidir}{/}test_images


<<<<<<< HEAD
[testenv:py{311,312,313}-{linkcheck,doctest}]
=======
[testenv:py{311,312}-doctest]
>>>>>>> 627d2d75
allowlist_externals =
    Xvfb
    make
changedir =
    {toxinidir}{/}docs
conda_spec =
    py311: {toxinidir}{/}requirements{/}locks{/}py311-lock-linux-64.txt
    py312: {toxinidir}{/}requirements{/}locks{/}py312-lock-linux-64.txt
    py313: {toxinidir}{/}requirements{/}locks{/}py313-lock-linux-64.txt
description =
    Build and doctest the geovista documentation.
platform =
    linux
passenv =
    GEOVISTA_DOWNLOAD
    CI
setenv =
    GEOVISTA_POOCH_MUTE = true
usedevelop =
    true
commands =
    {env:GEOVISTA_DOWNLOAD:}
    make clean
    make html-noplot
    make doctest<|MERGE_RESOLUTION|>--- conflicted
+++ resolved
@@ -76,11 +76,7 @@
     pytest {posargs} --fail_extra_image_cache --generated_image_dir {toxinidir}{/}test_images
 
 
-<<<<<<< HEAD
 [testenv:py{311,312,313}-{linkcheck,doctest}]
-=======
-[testenv:py{311,312}-doctest]
->>>>>>> 627d2d75
 allowlist_externals =
     Xvfb
     make
